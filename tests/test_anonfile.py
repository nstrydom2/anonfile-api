--- conflicted
+++ resolved
@@ -2,16 +2,8 @@
 
 import hashlib
 import json
-<<<<<<< HEAD
-import random
-import subprocess
 import unittest
 from pathlib import Path
-from unittest import skip
-=======
-import unittest
-from pathlib import Path
->>>>>>> c4e1ae3a
 from unittest.mock import patch, Mock, MagicMock
 
 from faker import Faker
@@ -85,11 +77,7 @@
     @classmethod
     def setUpClass(cls):
         cls.anon = init_anon()
-<<<<<<< HEAD
-        cls.test_file = Path("tests/topsecret.mp4")
-=======
         cls.test_file = Path("tests/original_topsecret.mp4")
->>>>>>> c4e1ae3a
         cls.test_small_file = "https://anonfiles.com/93k5x1ucu0/test_txt"
         cls.test_med_file = "https://anonfiles.com/P0mev3tfz7/topsecret_mp4"
         cls.garbage = []
@@ -110,25 +98,6 @@
 
     @patch('anonfile.requests.Session.get')
     def test_preview(self, mocked_session_get):
-<<<<<<< HEAD
-        json_content = open('./preview.json', encoding='utf-8').read()
-        html_content = open('./preview.html', 'r', encoding='utf-8').read()
-
-        json_response = Mock(spec=Response)
-        json_response.__enter__ = MagicMock(return_value=json_response)
-        json_response.__exit__ = MagicMock()
-        json_response.status_code = 200
-        json_response.json.return_value = json.loads(json_content)
-
-        html_response = Mock(spec=Response)
-        html_response.__enter__ = MagicMock(return_value=html_response)
-        html_response.__exit__ = MagicMock()
-        html_response.status_code = 200
-        html_response.text = html_content
-
-        mocked_session_get.side_effect = [json_response, html_response]
-
-=======
         """ Tests mocked preview API request """
 
         # Given
@@ -138,49 +107,15 @@
         mocked_session_get.side_effect = [json_response, html_response]
 
         # Assert
->>>>>>> c4e1ae3a
         preview = self.anon.preview(self.test_med_file)
         self.assertTrue(preview.status, msg="Error in status property.")
         self.assertEqual(self.test_med_file, preview.url.geturl(), msg="Error in URL property.")
         self.assertEqual("P0mev3tfz7", preview.id, msg="Error in ID property.")
-<<<<<<< HEAD
-        self.assertEqual("original_topsecret.mp4", preview.file_path.name, msg="Error in name property.")
-=======
         self.assertEqual("topsecret.mp4", preview.file_path.name, msg="Error in name property.")
->>>>>>> c4e1ae3a
         self.assertEqual(3537832, preview.size, msg="Error in size property.")
 
     @patch('anonfile.requests.Session.get')
     def test_download(self, mocked_session_get):
-<<<<<<< HEAD
-        json_content = open('./preview.json', encoding='utf-8').read()
-        html_content = open('./preview.html', 'r', encoding='utf-8').read()
-
-        json_response = Mock(spec=Response)
-        json_response.__enter__ = MagicMock(return_value=json_response)
-        json_response.__exit__ = MagicMock()
-        json_response.status_code = 200
-        json_response.json.return_value = json.loads(json_content)
-
-        html_response = Mock(spec=Response)
-        html_response.__enter__ = MagicMock(return_value=html_response)
-        html_response.__exit__ = MagicMock()
-        html_response.status_code = 200
-        html_response.text = html_content
-
-        download_bytes = open('./original_topsecret.mp4', 'rb').read()
-
-        # Create a generator to mimic streamed content
-        response_data = (chunk for chunk in download_bytes)
-
-        # Mock the Response object's `iter_content` method to return the generator
-        download_response = Mock(spec=Response)
-        download_response.__enter__ = MagicMock(return_value=download_response)
-        download_response.__exit__ = MagicMock()
-        download_response.iter_content.return_value = response_data
-
-        mocked_session_get.side_effect = [json_response, html_response, download_response]
-=======
         """ Tests mocked file download with a simulated stream """
 
         # Given
@@ -189,7 +124,6 @@
         file_response = MockData.get_file_response("tests/original_topsecret.mp4")
 
         mocked_session_get.side_effect = [json_response, html_response, file_response]
->>>>>>> c4e1ae3a
 
         download = self.anon.download(self.test_med_file, progressbar=True, enable_logging=True)
         self.assertTrue(download.file_path.exists(), msg="Download not successful.")
